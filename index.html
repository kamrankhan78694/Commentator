<!DOCTYPE html>
<html lang="en">
<head>
    <meta charset="UTF-8">
    <meta name="viewport" content="width=device-width, initial-scale=1.0">
    <title>Commentator - Universal Web Comments</title>
<<<<<<< HEAD
    <meta name="description" content="Universal commenting system enabling community-driven feedback on any website">
    
    <!-- CSS -->
    <link rel="stylesheet" href="css/main.css">
    <link rel="stylesheet" href="https://cdnjs.cloudflare.com/ajax/libs/feather-icons/4.28.0/feather.min.css">
    
    <!-- Feather Icons -->
    <script src="https://unpkg.com/feather-icons"></script>
</head>
<body>
=======
    <meta name="description" content="Commentator is an open-source project designed to improve transparency on the web by enabling community-driven feedback on any website.">
    
    <!-- Feather Icons for modern SVG icons -->
    <script src="https://unpkg.com/feather-icons"></script>
    
    <!-- CSS - Link to external stylesheet for maintainability -->
    <link rel="stylesheet" href="css/main.css">
    
    <!-- Favicon -->
    <link rel="icon" type="image/x-icon" href="assets/favicon.ico">
    <link rel="icon" type="image/png" sizes="32x32" href="assets/favicon-32.png">
    <link rel="icon" type="image/png" sizes="16x16" href="assets/favicon-16.png">
    <link rel="apple-touch-icon" href="assets/favicon.png">
</head>
<body>
    <!-- Main container for the application -->
>>>>>>> 3328e6a0
    <div id="app">
        <!-- Header placeholder - will be loaded dynamically -->
        <div id="header-placeholder"></div>

<<<<<<< HEAD
        <!-- Hero Section -->
        <section class="hero">
            <div class="container">
                <h1 class="hero-title">💬 Universal Web Comments</h1>
                <p class="hero-subtitle">
                    Enable community-driven feedback on any website with our decentralized commenting system.
                </p>
                <div class="hero-actions">
                    <a href="#demo" class="btn btn-primary">Try Demo</a>
                    <a href="docs/" class="btn btn-secondary">Documentation</a>
=======
        <!-- Hero section introducing the project -->
        <section class="hero">
            <div class="container">
                <h2 class="hero-title">Universal Web Comments</h2>
                <p class="hero-subtitle">
                    Improve transparency on the web by enabling community-driven feedback. 
                    Comment on any website—even those that disable native comments or review systems.
                </p>
                <div class="hero-actions">
                    <!-- Primary action buttons -->
                    <button class="btn btn-primary" id="get-started-btn">Get Started</button>
                    <button class="btn btn-secondary" id="demo-btn">View Demo</button>
>>>>>>> 3328e6a0
                </div>
            </div>
        </section>

<<<<<<< HEAD
        <!-- Features Section -->
        <section class="features">
            <div class="container">
                <h2 class="section-title">🚀 Key Features</h2>
=======
        <!-- Features section highlighting key capabilities -->
        <section id="features" class="features">
            <div class="container">
                <h3 class="section-title">Features</h3>
>>>>>>> 3328e6a0
                <div class="features-grid">
                    <div class="feature-card">
                        <div class="feature-icon">
                            <i data-feather="globe"></i>
                        </div>
<<<<<<< HEAD
                        <h3>Universal Compatibility</h3>
                        <p>Comment on any website, regardless of native support</p>
                    </div>
                    <div class="feature-card">
                        <div class="feature-icon">
                            <i data-feather="database"></i>
                        </div>
                        <h3>Firebase Backend</h3>
                        <p>Reliable real-time data storage and synchronization</p>
                    </div>
                    <div class="feature-card">
                        <div class="feature-icon">
                            <i data-feather="shield"></i>
                        </div>
                        <h3>Secure & Private</h3>
                        <p>Anonymous authentication with secure data handling</p>
                    </div>
                    <div class="feature-card">
                        <div class="feature-icon">
                            <i data-feather="zap"></i>
                        </div>
                        <h3>Real-time Updates</h3>
                        <p>See new comments instantly without page refresh</p>
=======
                        <h4>Universal Commenting</h4>
                        <p>Share feedback on any webpage, regardless of whether it supports native comments.</p>
                    </div>
                    <div class="feature-card">
                        <div class="feature-icon">
                            <i data-feather="shield"></i>
                        </div>
                        <h4>Fraud Prevention</h4>
                        <p>Expose suspicious websites by enabling users to leave honest reviews.</p>
                    </div>
                    <div class="feature-card">
                        <div class="feature-icon">
                            <i data-feather="users"></i>
                        </div>
                        <h4>Open Participation</h4>
                        <p>Anyone can view or post comments without censorship.</p>
                    </div>
                    <div class="feature-card">
                        <div class="feature-icon">
                            <i data-feather="git-branch"></i>
                        </div>
                        <h4>Fully Open-Source</h4>
                        <p>Transparent and community-driven, licensed under MIT.</p>
>>>>>>> 3328e6a0
                    </div>
                </div>
            </div>
        </section>

<<<<<<< HEAD
        <!-- Demo Section -->
        <section id="demo" class="demo">
            <div class="container">
                <h2 class="section-title">🎯 Try it Now</h2>
                <div class="demo-interface">
                    <div class="url-input-section">
                        <label for="url-input">Enter any website URL to load or add comments:</label>
                        <div class="input-group">
                            <input 
                                type="url" 
                                id="url-input" 
                                placeholder="https://example.com" 
                                class="url-input"
                            >
                            <button id="load-comments-btn" class="btn btn-primary">
                                <i data-feather="message-circle"></i>
                                Load Comments
                            </button>
                        </div>
                        <p class="input-help">
                            💡 Try with any URL like GitHub repos, news articles, or documentation pages
                        </p>
                    </div>

                    <!-- Comments Display Section -->
                    <div id="comments-section" class="comments-section">
                        <div class="empty-state">
                            <div class="empty-icon">
                                <i data-feather="message-square"></i>
                            </div>
                            <p>Enter a URL above to see comments for that page</p>
                        </div>
                    </div>

                    <!-- Comment Input Section -->
                    <div class="comment-input-section">
                        <h3>💭 Add Your Comment</h3>
                        <div class="comment-form">
                            <textarea 
                                id="comment-text" 
                                placeholder="Share your thoughts about this website..."
                                class="comment-textarea"
                                rows="4"
                            ></textarea>
                            <div class="comment-actions">
                                <div class="user-info">
                                    <span id="user-status">🔄 Connecting...</span>
                                </div>
                                <button id="submit-comment-btn" class="btn btn-primary" disabled>
                                    <i data-feather="send"></i>
                                    Submit Comment
                                </button>
                            </div>
=======
        <!-- How it works section -->
        <section id="how-it-works" class="how-it-works">
            <div class="container">
                <h3 class="section-title">How It Works</h3>
                <div class="steps">
                    <div class="step">
                        <div class="step-number">1</div>
                        <p>Users install a browser extension or use the Commentator interface.</p>
                    </div>
                    <div class="step">
                        <div class="step-number">2</div>
                        <p>When visiting a website, they can leave or view comments tied to the domain or specific URL.</p>
                    </div>
                    <div class="step">
                        <div class="step-number">3</div>
                        <p>Comments are stored securely and rendered dynamically.</p>
                    </div>
                    <div class="step">
                        <div class="step-number">4</div>
                        <p>Others benefit from the collective feedback to make better web decisions.</p>
                    </div>
                </div>
            </div>
        </section>

        <!-- Decentralization vision section -->
        <section id="about" class="about">
            <div class="container">
                <h3 class="section-title">Project Goal: Decentralization</h3>
                <p class="about-description">
                    Our long-term vision is to make Commentator a <strong>fully decentralized public commenting system</strong> 
                    that cannot be controlled or censored by any single entity.
                </p>
                <div class="objectives">
                    <div class="objective">
                        <div class="objective-icon">
                            <i data-feather="database"></i>
                        </div>
                        <div class="objective-content">
                            <strong>Decentralized Storage:</strong> Store comment data on IPFS or Arweave using tools like web3.storage or Bundlr.
                        </div>
                    </div>
                    <div class="objective">
                        <div class="objective-icon">
                            <i data-feather="user-check"></i>
                        </div>
                        <div class="objective-content">
                            <strong>Decentralized Identity (DID):</strong> Use Ethereum wallets (e.g., MetaMask) or identity protocols like ENS and Ceramic.
                        </div>
                    </div>
                    <div class="objective">
                        <div class="objective-icon">
                            <i data-feather="thumbs-up"></i>
                        </div>
                        <div class="objective-content">
                            <strong>Community Moderation:</strong> Implement upvote/downvote systems, and explore DAO-style moderation.
                        </div>
                    </div>
                    <div class="objective">
                        <div class="objective-icon">
                            <i data-feather="lock"></i>
                        </div>
                        <div class="objective-content">
                            <strong>Content Integrity:</strong> Let users cryptographically sign their comments for authenticity and verifiability.
>>>>>>> 3328e6a0
                        </div>
                    </div>
                </div>
            </div>
        </section>

<<<<<<< HEAD
        <!-- How it Works Section -->
        <section class="about">
            <div class="container">
                <h2 class="section-title">🔧 How It Works</h2>
                <div class="about-content">
                    <div class="about-text">
                        <h3>Simple Integration</h3>
                        <p>
                            Commentator provides a universal commenting system that works on any website. 
                            Comments are stored in Firebase Realtime Database, ensuring persistence and 
                            real-time synchronization across all users.
                        </p>
                        <ul>
                            <li>🔐 Secure anonymous authentication</li>
                            <li>📊 Real-time comment synchronization</li>
                            <li>💾 Persistent data storage</li>
                            <li>🌍 Universal compatibility</li>
                        </ul>
=======
        <!-- Demo/placeholder section for future commenting interface -->
        <section class="demo" id="demo-section">
            <div class="container">
                <h3 class="section-title">Comment Interface Preview</h3>
                <div class="comment-interface">
                    <!-- This will be the core commenting interface -->
                    <div class="url-input">
                        <label for="website-url">Enter a website URL to view or add comments:</label>
                        <input type="url" id="website-url" placeholder="https://example.com" />
                        <button id="load-comments-btn" class="btn btn-primary">Load Comments</button>
                    </div>
                    
                    <!-- Comments display area -->
                    <div class="comments-section" id="comments-section">
                        <p class="placeholder-text">Comments will appear here when you load a URL</p>
                    </div>
                    
                    <!-- Add comment form -->
                    <div class="add-comment" id="add-comment-form">
                        <h4>Add Your Comment</h4>
                        <textarea id="comment-text" placeholder="Share your thoughts about this website..." rows="4"></textarea>
                        <button id="submit-comment-btn" class="btn btn-primary">Submit Comment</button>
>>>>>>> 3328e6a0
                    </div>
                </div>
            </div>
        </section>
<<<<<<< HEAD

        <!-- Footer placeholder - will be loaded dynamically -->
        <div id="footer-placeholder"></div>
    </div>

    <!-- Firebase Configuration -->
    <script type="module" src="firebase-config.js"></script>
    
    <!-- Firebase Service -->
    <script type="module" src="js/firebase-service.js"></script>
    
    <!-- Main JavaScript -->
    <script src="js/main.js"></script>

=======
    </div>

    <!-- Footer placeholder -->
    <div id="footer-placeholder"></div>
    
    <!-- JavaScript - Link to external script for functionality -->
    <script src="js/main.js"></script>
    
>>>>>>> 3328e6a0
    <!-- Initialize Feather Icons -->
    <script>
        feather.replace();
    </script>
</body>
</html><|MERGE_RESOLUTION|>--- conflicted
+++ resolved
@@ -4,18 +4,6 @@
     <meta charset="UTF-8">
     <meta name="viewport" content="width=device-width, initial-scale=1.0">
     <title>Commentator - Universal Web Comments</title>
-<<<<<<< HEAD
-    <meta name="description" content="Universal commenting system enabling community-driven feedback on any website">
-    
-    <!-- CSS -->
-    <link rel="stylesheet" href="css/main.css">
-    <link rel="stylesheet" href="https://cdnjs.cloudflare.com/ajax/libs/feather-icons/4.28.0/feather.min.css">
-    
-    <!-- Feather Icons -->
-    <script src="https://unpkg.com/feather-icons"></script>
-</head>
-<body>
-=======
     <meta name="description" content="Commentator is an open-source project designed to improve transparency on the web by enabling community-driven feedback on any website.">
     
     <!-- Feather Icons for modern SVG icons -->
@@ -32,23 +20,10 @@
 </head>
 <body>
     <!-- Main container for the application -->
->>>>>>> 3328e6a0
     <div id="app">
         <!-- Header placeholder - will be loaded dynamically -->
         <div id="header-placeholder"></div>
 
-<<<<<<< HEAD
-        <!-- Hero Section -->
-        <section class="hero">
-            <div class="container">
-                <h1 class="hero-title">💬 Universal Web Comments</h1>
-                <p class="hero-subtitle">
-                    Enable community-driven feedback on any website with our decentralized commenting system.
-                </p>
-                <div class="hero-actions">
-                    <a href="#demo" class="btn btn-primary">Try Demo</a>
-                    <a href="docs/" class="btn btn-secondary">Documentation</a>
-=======
         <!-- Hero section introducing the project -->
         <section class="hero">
             <div class="container">
@@ -61,52 +36,19 @@
                     <!-- Primary action buttons -->
                     <button class="btn btn-primary" id="get-started-btn">Get Started</button>
                     <button class="btn btn-secondary" id="demo-btn">View Demo</button>
->>>>>>> 3328e6a0
                 </div>
             </div>
         </section>
 
-<<<<<<< HEAD
-        <!-- Features Section -->
-        <section class="features">
-            <div class="container">
-                <h2 class="section-title">🚀 Key Features</h2>
-=======
         <!-- Features section highlighting key capabilities -->
         <section id="features" class="features">
             <div class="container">
                 <h3 class="section-title">Features</h3>
->>>>>>> 3328e6a0
                 <div class="features-grid">
                     <div class="feature-card">
                         <div class="feature-icon">
                             <i data-feather="globe"></i>
                         </div>
-<<<<<<< HEAD
-                        <h3>Universal Compatibility</h3>
-                        <p>Comment on any website, regardless of native support</p>
-                    </div>
-                    <div class="feature-card">
-                        <div class="feature-icon">
-                            <i data-feather="database"></i>
-                        </div>
-                        <h3>Firebase Backend</h3>
-                        <p>Reliable real-time data storage and synchronization</p>
-                    </div>
-                    <div class="feature-card">
-                        <div class="feature-icon">
-                            <i data-feather="shield"></i>
-                        </div>
-                        <h3>Secure & Private</h3>
-                        <p>Anonymous authentication with secure data handling</p>
-                    </div>
-                    <div class="feature-card">
-                        <div class="feature-icon">
-                            <i data-feather="zap"></i>
-                        </div>
-                        <h3>Real-time Updates</h3>
-                        <p>See new comments instantly without page refresh</p>
-=======
                         <h4>Universal Commenting</h4>
                         <p>Share feedback on any webpage, regardless of whether it supports native comments.</p>
                     </div>
@@ -130,67 +72,11 @@
                         </div>
                         <h4>Fully Open-Source</h4>
                         <p>Transparent and community-driven, licensed under MIT.</p>
->>>>>>> 3328e6a0
                     </div>
                 </div>
             </div>
         </section>
 
-<<<<<<< HEAD
-        <!-- Demo Section -->
-        <section id="demo" class="demo">
-            <div class="container">
-                <h2 class="section-title">🎯 Try it Now</h2>
-                <div class="demo-interface">
-                    <div class="url-input-section">
-                        <label for="url-input">Enter any website URL to load or add comments:</label>
-                        <div class="input-group">
-                            <input 
-                                type="url" 
-                                id="url-input" 
-                                placeholder="https://example.com" 
-                                class="url-input"
-                            >
-                            <button id="load-comments-btn" class="btn btn-primary">
-                                <i data-feather="message-circle"></i>
-                                Load Comments
-                            </button>
-                        </div>
-                        <p class="input-help">
-                            💡 Try with any URL like GitHub repos, news articles, or documentation pages
-                        </p>
-                    </div>
-
-                    <!-- Comments Display Section -->
-                    <div id="comments-section" class="comments-section">
-                        <div class="empty-state">
-                            <div class="empty-icon">
-                                <i data-feather="message-square"></i>
-                            </div>
-                            <p>Enter a URL above to see comments for that page</p>
-                        </div>
-                    </div>
-
-                    <!-- Comment Input Section -->
-                    <div class="comment-input-section">
-                        <h3>💭 Add Your Comment</h3>
-                        <div class="comment-form">
-                            <textarea 
-                                id="comment-text" 
-                                placeholder="Share your thoughts about this website..."
-                                class="comment-textarea"
-                                rows="4"
-                            ></textarea>
-                            <div class="comment-actions">
-                                <div class="user-info">
-                                    <span id="user-status">🔄 Connecting...</span>
-                                </div>
-                                <button id="submit-comment-btn" class="btn btn-primary" disabled>
-                                    <i data-feather="send"></i>
-                                    Submit Comment
-                                </button>
-                            </div>
-=======
         <!-- How it works section -->
         <section id="how-it-works" class="how-it-works">
             <div class="container">
@@ -255,33 +141,12 @@
                         </div>
                         <div class="objective-content">
                             <strong>Content Integrity:</strong> Let users cryptographically sign their comments for authenticity and verifiability.
->>>>>>> 3328e6a0
                         </div>
                     </div>
                 </div>
             </div>
         </section>
 
-<<<<<<< HEAD
-        <!-- How it Works Section -->
-        <section class="about">
-            <div class="container">
-                <h2 class="section-title">🔧 How It Works</h2>
-                <div class="about-content">
-                    <div class="about-text">
-                        <h3>Simple Integration</h3>
-                        <p>
-                            Commentator provides a universal commenting system that works on any website. 
-                            Comments are stored in Firebase Realtime Database, ensuring persistence and 
-                            real-time synchronization across all users.
-                        </p>
-                        <ul>
-                            <li>🔐 Secure anonymous authentication</li>
-                            <li>📊 Real-time comment synchronization</li>
-                            <li>💾 Persistent data storage</li>
-                            <li>🌍 Universal compatibility</li>
-                        </ul>
-=======
         <!-- Demo/placeholder section for future commenting interface -->
         <section class="demo" id="demo-section">
             <div class="container">
@@ -304,27 +169,10 @@
                         <h4>Add Your Comment</h4>
                         <textarea id="comment-text" placeholder="Share your thoughts about this website..." rows="4"></textarea>
                         <button id="submit-comment-btn" class="btn btn-primary">Submit Comment</button>
->>>>>>> 3328e6a0
                     </div>
                 </div>
             </div>
         </section>
-<<<<<<< HEAD
-
-        <!-- Footer placeholder - will be loaded dynamically -->
-        <div id="footer-placeholder"></div>
-    </div>
-
-    <!-- Firebase Configuration -->
-    <script type="module" src="firebase-config.js"></script>
-    
-    <!-- Firebase Service -->
-    <script type="module" src="js/firebase-service.js"></script>
-    
-    <!-- Main JavaScript -->
-    <script src="js/main.js"></script>
-
-=======
     </div>
 
     <!-- Footer placeholder -->
@@ -333,7 +181,6 @@
     <!-- JavaScript - Link to external script for functionality -->
     <script src="js/main.js"></script>
     
->>>>>>> 3328e6a0
     <!-- Initialize Feather Icons -->
     <script>
         feather.replace();
