<<<<<<< HEAD
---
layout: default
title: "Universal Web Comments"
description: "Commentator is an open-source project designed to improve transparency on the web by enabling community-driven feedback on any website."
---
=======
<!DOCTYPE html>
<html lang="en">
<head>
    <meta charset="UTF-8">
    <meta name="viewport" content="width=device-width, initial-scale=1.0">
    <title>Commentator - Universal Web Comments</title>
    <meta name="description" content="Commentator is an open-source project designed to improve transparency on the web by enabling community-driven feedback on any website.">
    
    <!-- Feather Icons for modern SVG icons -->
    <script src="https://unpkg.com/feather-icons"></script>
    
    <!-- CSS - Link to external stylesheet for maintainability -->
    <link rel="stylesheet" href="css/main.css">
    
    <!-- Favicon -->
    <link rel="icon" type="image/x-icon" href="assets/favicon.ico">
    <link rel="icon" type="image/png" sizes="32x32" href="assets/favicon-32.png">
    <link rel="icon" type="image/png" sizes="16x16" href="assets/favicon-16.png">
    <link rel="apple-touch-icon" href="assets/favicon.png">
</head>
<body>
    <!-- Main container for the application -->
    <div id="app">
        <!-- Header placeholder - will be loaded dynamically -->
        <div id="header-placeholder"></div>
>>>>>>> 04d33dcb

<!-- Hero section introducing the project -->
            <section class="hero">
                <div class="container">
                    <h2 class="hero-title">Universal Web Comments</h2>
                    <p class="hero-subtitle">
                        Improve transparency on the web by enabling community-driven feedback. 
                        Comment on any website—even those that disable native comments or review systems.
                    </p>
                    <div class="hero-actions">
                        <!-- Primary action buttons -->
                        <button class="btn btn-primary" id="get-started-btn">Get Started</button>
                        <button class="btn btn-secondary" id="demo-btn">View Demo</button>
                    </div>
                </div>
            </section>

            <!-- Features section highlighting key capabilities -->
            <section id="features" class="features">
                <div class="container">
                    <h3 class="section-title">Features</h3>
                    <div class="features-grid">
                        <div class="feature-card">
                            <div class="feature-icon">
                                <i data-feather="globe"></i>
                            </div>
                            <h4>Universal Commenting</h4>
                            <p>Share feedback on any webpage, regardless of whether it supports native comments.</p>
                        </div>
                        <div class="feature-card">
                            <div class="feature-icon">
                                <i data-feather="shield"></i>
                            </div>
                            <h4>Fraud Prevention</h4>
                            <p>Expose suspicious websites by enabling users to leave honest reviews.</p>
                        </div>
                        <div class="feature-card">
                            <div class="feature-icon">
                                <i data-feather="users"></i>
                            </div>
                            <h4>Open Participation</h4>
                            <p>Anyone can view or post comments without censorship.</p>
                        </div>
                        <div class="feature-card">
                            <div class="feature-icon">
                                <i data-feather="git-branch"></i>
                            </div>
                            <h4>Fully Open-Source</h4>
                            <p>Transparent and community-driven, licensed under MIT.</p>
                        </div>
                    </div>
                </div>
            </section>

            <!-- How it works section -->
            <section id="how-it-works" class="how-it-works">
                <div class="container">
                    <h3 class="section-title">How It Works</h3>
                    <div class="steps">
                        <div class="step">
                            <div class="step-number">1</div>
                            <p>Users install a browser extension or use the Commentator interface.</p>
                        </div>
                        <div class="step">
                            <div class="step-number">2</div>
                            <p>When visiting a website, they can leave or view comments tied to the domain or specific URL.</p>
                        </div>
                        <div class="step">
                            <div class="step-number">3</div>
                            <p>Comments are stored securely and rendered dynamically.</p>
                        </div>
                        <div class="step">
                            <div class="step-number">4</div>
                            <p>Others benefit from the collective feedback to make better web decisions.</p>
                        </div>
                    </div>
                </div>
            </section>

            <!-- Decentralization vision section -->
            <section id="about" class="about">
                <div class="container">
                    <h3 class="section-title">Project Goal: Decentralization</h3>
                    <p class="about-description">
                        Our long-term vision is to make Commentator a <strong>fully decentralized public commenting system</strong> 
                        that cannot be controlled or censored by any single entity.
                    </p>
                    <div class="objectives">
                        <div class="objective">
                            <div class="objective-icon">
                                <i data-feather="database"></i>
                            </div>
                            <div class="objective-content">
                                <strong>Decentralized Storage:</strong> Store comment data on IPFS or Arweave using tools like web3.storage or Bundlr.
                            </div>
                        </div>
                        <div class="objective">
                            <div class="objective-icon">
                                <i data-feather="user-check"></i>
                            </div>
                            <div class="objective-content">
                                <strong>Decentralized Identity (DID):</strong> Use Ethereum wallets (e.g., MetaMask) or identity protocols like ENS and Ceramic.
                            </div>
                        </div>
                        <div class="objective">
                            <div class="objective-icon">
                                <i data-feather="thumbs-up"></i>
                            </div>
                            <div class="objective-content">
                                <strong>Community Moderation:</strong> Implement upvote/downvote systems, and explore DAO-style moderation.
                            </div>
                        </div>
                        <div class="objective">
                            <div class="objective-icon">
                                <i data-feather="lock"></i>
                            </div>
                            <div class="objective-content">
                                <strong>Content Integrity:</strong> Let users cryptographically sign their comments for authenticity and verifiability.
                            </div>
                        </div>
                    </div>
                </div>
            </section>

            <!-- Demo/placeholder section for future commenting interface -->
            <section class="demo" id="demo-section">
                <div class="container">
                    <h3 class="section-title">Comment Interface Preview</h3>
                    <div class="comment-interface">
                        <!-- This will be the core commenting interface -->
                        <div class="url-input">
                            <label for="website-url">Enter a website URL to view or add comments:</label>
                            <input type="url" id="website-url" placeholder="https://example.com" />
                            <button id="load-comments-btn" class="btn btn-primary">Load Comments</button>
                        </div>
                        
                        <!-- Comments display area -->
                        <div class="comments-section" id="comments-section">
                            <p class="placeholder-text">Comments will appear here when you load a URL</p>
                        </div>
                        
                        <!-- Add comment form -->
                        <div class="add-comment" id="add-comment-form">
                            <h4>Add Your Comment</h4>
                            <textarea id="comment-text" placeholder="Share your thoughts about this website..." rows="4"></textarea>
                            <button id="submit-comment-btn" class="btn btn-primary">Submit Comment</button>
                        </div>
                    </div>
                </div>
            </section><|MERGE_RESOLUTION|>--- conflicted
+++ resolved
@@ -1,10 +1,3 @@
-<<<<<<< HEAD
----
-layout: default
-title: "Universal Web Comments"
-description: "Commentator is an open-source project designed to improve transparency on the web by enabling community-driven feedback on any website."
----
-=======
 <!DOCTYPE html>
 <html lang="en">
 <head>
@@ -30,154 +23,162 @@
     <div id="app">
         <!-- Header placeholder - will be loaded dynamically -->
         <div id="header-placeholder"></div>
->>>>>>> 04d33dcb
 
-<!-- Hero section introducing the project -->
-            <section class="hero">
-                <div class="container">
-                    <h2 class="hero-title">Universal Web Comments</h2>
-                    <p class="hero-subtitle">
-                        Improve transparency on the web by enabling community-driven feedback. 
-                        Comment on any website—even those that disable native comments or review systems.
-                    </p>
-                    <div class="hero-actions">
-                        <!-- Primary action buttons -->
-                        <button class="btn btn-primary" id="get-started-btn">Get Started</button>
-                        <button class="btn btn-secondary" id="demo-btn">View Demo</button>
+        <!-- Hero section introducing the project -->
+        <section class="hero">
+            <div class="container">
+                <h2 class="hero-title">Universal Web Comments</h2>
+                <p class="hero-subtitle">
+                    Improve transparency on the web by enabling community-driven feedback. 
+                    Comment on any website—even those that disable native comments or review systems.
+                </p>
+                <div class="hero-actions">
+                    <!-- Primary action buttons -->
+                    <button class="btn btn-primary" id="get-started-btn">Get Started</button>
+                    <button class="btn btn-secondary" id="demo-btn">View Demo</button>
+                </div>
+            </div>
+        </section>
+
+        <!-- Features section highlighting key capabilities -->
+        <section id="features" class="features">
+            <div class="container">
+                <h3 class="section-title">Features</h3>
+                <div class="features-grid">
+                    <div class="feature-card">
+                        <div class="feature-icon">
+                            <i data-feather="globe"></i>
+                        </div>
+                        <h4>Universal Commenting</h4>
+                        <p>Share feedback on any webpage, regardless of whether it supports native comments.</p>
+                    </div>
+                    <div class="feature-card">
+                        <div class="feature-icon">
+                            <i data-feather="shield"></i>
+                        </div>
+                        <h4>Fraud Prevention</h4>
+                        <p>Expose suspicious websites by enabling users to leave honest reviews.</p>
+                    </div>
+                    <div class="feature-card">
+                        <div class="feature-icon">
+                            <i data-feather="users"></i>
+                        </div>
+                        <h4>Open Participation</h4>
+                        <p>Anyone can view or post comments without censorship.</p>
+                    </div>
+                    <div class="feature-card">
+                        <div class="feature-icon">
+                            <i data-feather="git-branch"></i>
+                        </div>
+                        <h4>Fully Open-Source</h4>
+                        <p>Transparent and community-driven, licensed under MIT.</p>
                     </div>
                 </div>
-            </section>
+            </div>
+        </section>
 
-            <!-- Features section highlighting key capabilities -->
-            <section id="features" class="features">
-                <div class="container">
-                    <h3 class="section-title">Features</h3>
-                    <div class="features-grid">
-                        <div class="feature-card">
-                            <div class="feature-icon">
-                                <i data-feather="globe"></i>
-                            </div>
-                            <h4>Universal Commenting</h4>
-                            <p>Share feedback on any webpage, regardless of whether it supports native comments.</p>
+        <!-- How it works section -->
+        <section id="how-it-works" class="how-it-works">
+            <div class="container">
+                <h3 class="section-title">How It Works</h3>
+                <div class="steps">
+                    <div class="step">
+                        <div class="step-number">1</div>
+                        <p>Users install a browser extension or use the Commentator interface.</p>
+                    </div>
+                    <div class="step">
+                        <div class="step-number">2</div>
+                        <p>When visiting a website, they can leave or view comments tied to the domain or specific URL.</p>
+                    </div>
+                    <div class="step">
+                        <div class="step-number">3</div>
+                        <p>Comments are stored securely and rendered dynamically.</p>
+                    </div>
+                    <div class="step">
+                        <div class="step-number">4</div>
+                        <p>Others benefit from the collective feedback to make better web decisions.</p>
+                    </div>
+                </div>
+            </div>
+        </section>
+
+        <!-- Decentralization vision section -->
+        <section id="about" class="about">
+            <div class="container">
+                <h3 class="section-title">Project Goal: Decentralization</h3>
+                <p class="about-description">
+                    Our long-term vision is to make Commentator a <strong>fully decentralized public commenting system</strong> 
+                    that cannot be controlled or censored by any single entity.
+                </p>
+                <div class="objectives">
+                    <div class="objective">
+                        <div class="objective-icon">
+                            <i data-feather="database"></i>
                         </div>
-                        <div class="feature-card">
-                            <div class="feature-icon">
-                                <i data-feather="shield"></i>
-                            </div>
-                            <h4>Fraud Prevention</h4>
-                            <p>Expose suspicious websites by enabling users to leave honest reviews.</p>
+                        <div class="objective-content">
+                            <strong>Decentralized Storage:</strong> Store comment data on IPFS or Arweave using tools like web3.storage or Bundlr.
                         </div>
-                        <div class="feature-card">
-                            <div class="feature-icon">
-                                <i data-feather="users"></i>
-                            </div>
-                            <h4>Open Participation</h4>
-                            <p>Anyone can view or post comments without censorship.</p>
+                    </div>
+                    <div class="objective">
+                        <div class="objective-icon">
+                            <i data-feather="user-check"></i>
                         </div>
-                        <div class="feature-card">
-                            <div class="feature-icon">
-                                <i data-feather="git-branch"></i>
-                            </div>
-                            <h4>Fully Open-Source</h4>
-                            <p>Transparent and community-driven, licensed under MIT.</p>
+                        <div class="objective-content">
+                            <strong>Decentralized Identity (DID):</strong> Use Ethereum wallets (e.g., MetaMask) or identity protocols like ENS and Ceramic.
+                        </div>
+                    </div>
+                    <div class="objective">
+                        <div class="objective-icon">
+                            <i data-feather="thumbs-up"></i>
+                        </div>
+                        <div class="objective-content">
+                            <strong>Community Moderation:</strong> Implement upvote/downvote systems, and explore DAO-style moderation.
+                        </div>
+                    </div>
+                    <div class="objective">
+                        <div class="objective-icon">
+                            <i data-feather="lock"></i>
+                        </div>
+                        <div class="objective-content">
+                            <strong>Content Integrity:</strong> Let users cryptographically sign their comments for authenticity and verifiability.
                         </div>
                     </div>
                 </div>
-            </section>
+            </div>
+        </section>
 
-            <!-- How it works section -->
-            <section id="how-it-works" class="how-it-works">
-                <div class="container">
-                    <h3 class="section-title">How It Works</h3>
-                    <div class="steps">
-                        <div class="step">
-                            <div class="step-number">1</div>
-                            <p>Users install a browser extension or use the Commentator interface.</p>
-                        </div>
-                        <div class="step">
-                            <div class="step-number">2</div>
-                            <p>When visiting a website, they can leave or view comments tied to the domain or specific URL.</p>
-                        </div>
-                        <div class="step">
-                            <div class="step-number">3</div>
-                            <p>Comments are stored securely and rendered dynamically.</p>
-                        </div>
-                        <div class="step">
-                            <div class="step-number">4</div>
-                            <p>Others benefit from the collective feedback to make better web decisions.</p>
-                        </div>
+        <!-- Demo/placeholder section for future commenting interface -->
+        <section class="demo" id="demo-section">
+            <div class="container">
+                <h3 class="section-title">Comment Interface Preview</h3>
+                <div class="comment-interface">
+                    <!-- This will be the core commenting interface -->
+                    <div class="url-input">
+                        <label for="website-url">Enter a website URL to view or add comments:</label>
+                        <input type="url" id="website-url" placeholder="https://example.com" />
+                        <button id="load-comments-btn" class="btn btn-primary">Load Comments</button>
+                    </div>
+                    
+                    <!-- Comments display area -->
+                    <div class="comments-section" id="comments-section">
+                        <p class="placeholder-text">Comments will appear here when you load a URL</p>
+                    </div>
+                    
+                    <!-- Add comment form -->
+                    <div class="add-comment" id="add-comment-form">
+                        <h4>Add Your Comment</h4>
+                        <textarea id="comment-text" placeholder="Share your thoughts about this website..." rows="4"></textarea>
+                        <button id="submit-comment-btn" class="btn btn-primary">Submit Comment</button>
                     </div>
                 </div>
-            </section>
+            </div>
+        </section>
+    </div>
 
-            <!-- Decentralization vision section -->
-            <section id="about" class="about">
-                <div class="container">
-                    <h3 class="section-title">Project Goal: Decentralization</h3>
-                    <p class="about-description">
-                        Our long-term vision is to make Commentator a <strong>fully decentralized public commenting system</strong> 
-                        that cannot be controlled or censored by any single entity.
-                    </p>
-                    <div class="objectives">
-                        <div class="objective">
-                            <div class="objective-icon">
-                                <i data-feather="database"></i>
-                            </div>
-                            <div class="objective-content">
-                                <strong>Decentralized Storage:</strong> Store comment data on IPFS or Arweave using tools like web3.storage or Bundlr.
-                            </div>
-                        </div>
-                        <div class="objective">
-                            <div class="objective-icon">
-                                <i data-feather="user-check"></i>
-                            </div>
-                            <div class="objective-content">
-                                <strong>Decentralized Identity (DID):</strong> Use Ethereum wallets (e.g., MetaMask) or identity protocols like ENS and Ceramic.
-                            </div>
-                        </div>
-                        <div class="objective">
-                            <div class="objective-icon">
-                                <i data-feather="thumbs-up"></i>
-                            </div>
-                            <div class="objective-content">
-                                <strong>Community Moderation:</strong> Implement upvote/downvote systems, and explore DAO-style moderation.
-                            </div>
-                        </div>
-                        <div class="objective">
-                            <div class="objective-icon">
-                                <i data-feather="lock"></i>
-                            </div>
-                            <div class="objective-content">
-                                <strong>Content Integrity:</strong> Let users cryptographically sign their comments for authenticity and verifiability.
-                            </div>
-                        </div>
-                    </div>
-                </div>
-            </section>
-
-            <!-- Demo/placeholder section for future commenting interface -->
-            <section class="demo" id="demo-section">
-                <div class="container">
-                    <h3 class="section-title">Comment Interface Preview</h3>
-                    <div class="comment-interface">
-                        <!-- This will be the core commenting interface -->
-                        <div class="url-input">
-                            <label for="website-url">Enter a website URL to view or add comments:</label>
-                            <input type="url" id="website-url" placeholder="https://example.com" />
-                            <button id="load-comments-btn" class="btn btn-primary">Load Comments</button>
-                        </div>
-                        
-                        <!-- Comments display area -->
-                        <div class="comments-section" id="comments-section">
-                            <p class="placeholder-text">Comments will appear here when you load a URL</p>
-                        </div>
-                        
-                        <!-- Add comment form -->
-                        <div class="add-comment" id="add-comment-form">
-                            <h4>Add Your Comment</h4>
-                            <textarea id="comment-text" placeholder="Share your thoughts about this website..." rows="4"></textarea>
-                            <button id="submit-comment-btn" class="btn btn-primary">Submit Comment</button>
-                        </div>
-                    </div>
-                </div>
-            </section>+    <!-- Footer placeholder -->
+    <div id="footer-placeholder"></div>
+    <script>
+        feather.replace();
+    </script>
+</body>
+</html>